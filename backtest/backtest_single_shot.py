from rl.single_shot.trading_env import StockTradingEnv
from feature.feature import compute_online_feature
from config.config import Action, label_names, buy_sell_signals
from data.stocks_fetcher import MAG7
from strategy.rule_based import should_buy, should_sell, calc_pred_labels

from numpy.typing import NDArray
import numpy as np
import torch


class BacktestSingleShot(StockTradingEnv):

    def __init__(self,
                 stock: str,
                 start_date: str,
                 end_date: str,
                 init_fund: float = 1.0e4):
        super().__init__(stock, start_date, end_date, init_fund)
        print(f">>>>>{stock}:")
        self.debug_mode = False
        self.use_gt_label = True
        if self.use_gt_label:
            print("+++++++++++++Using GT labels for backtest++++++++++++++")

    def compute_action(self) -> Action:
        date = self.current_step
        # Must sell all shares before earnings day
        if date in self.stock_data.index and self.stock_data.loc[date][
                "Earnings_Date"]:
            if self.debug_mode:
                print(f"Earnings day must sell, {date}")
            return Action.Sell

        # Must sell to cut-loss
        if date in self.stock_data.index:
            cost_base = self.cost_base
            price = self.stock_data.loc[date]["Close"]
            if price < cost_base * 0.92:
                if self.debug_mode:
                    print(f"Must cut loss and sell, {date}")
                return Action.Sell

        features = compute_online_feature(self.stock_data, date)
        if features is None or np.isnan(features).any() or np.isinf(
                features).any():
            # print(f"NaN or INF detected in {stock} on {date}")
            return Action.Hold
        else:
            features_tensor = torch.tensor(features, dtype=torch.float32)

        buy_sell_signals_vals = self.stock_data.loc[date,
                                                    buy_sell_signals].values
        price_above_ma = self.stock_data.loc[date, "Price_Above_MA_5"] == 1
        price_below_ma = self.stock_data.loc[date, "Price_Below_MA_5"] == 1

<<<<<<< HEAD
        if self.use_gt_label:
            pred = self.stock_data.loc[date, label_names].values
        else:
            with torch.no_grad():
                logits = self.prediction_model(features_tensor)
                logits = logits.reshape(len(label_names), 3)
                probs = torch.softmax(
                    logits,
                    dim=1).float().numpy()  # convert logits to probabilities
                pred = np.argmax(probs, axis=1)
=======
        with torch.no_grad():
            logits = self.prediction_model(features_tensor)
            logits = logits.reshape(len(label_names), 3)
            probs = torch.softmax(
                logits,
                dim=1).float().numpy()  # convert logits to probabilities
            pred = calc_pred_labels(probs)
>>>>>>> 18e910cb

        if should_sell(pred, buy_sell_signals_vals,
                       price_below_ma):  # need to sell
            if self.debug_mode:
                print(
                    f"------Predicted to sell, {date}, close price {price:.2f}, prob. of trending down {probs[:, 2]}"
                )
            return Action.Sell
        elif should_buy(pred, buy_sell_signals_vals,
                        price_above_ma):  # good to buy
            if self.debug_mode:
                print(
                    f"++++++Predicted to buy, {date}, close price {price:.2f}, prob. of trending up {probs[:, 1]}"
                )
            return Action.Buy
        else:
            return Action.Hold

    def run(self) -> None:
        done = False
        print("current_date: ", self.start_date, " end_date: ", self.end_date)
        # print("current_date: ", self.start_date, " end_date: ", self.end_date)
        try:
            start_price, end_price = self.stock_data.loc[self.start_date][
                "Close"], self.stock_data.loc[self.end_date]["Close"]
            print(
                f"Price change: {(end_price - start_price) / start_price * 100: .2f} %",
                end="      ")
        except:
            print(f"Failed to compute price change {stock}")
        while not done:
            if self.debug_mode:
                self.render()
            action = self.compute_action()
            obs, reward, done, _, _ = self.step(int(action.value))

        print(f"Quant profit: {reward * 100: .2f} %")

        return


if __name__ == "__main__":
    start_date = "2021-01-01"
    end_date = "2021-12-31"
    init_fund = 1.0e4

    for stock in MAG7 + ["QQQ", "SPY"]:
        backtest = BacktestSingleShot(stock, start_date, end_date, init_fund)
        backtest.run()<|MERGE_RESOLUTION|>--- conflicted
+++ resolved
@@ -54,7 +54,6 @@
         price_above_ma = self.stock_data.loc[date, "Price_Above_MA_5"] == 1
         price_below_ma = self.stock_data.loc[date, "Price_Below_MA_5"] == 1
 
-<<<<<<< HEAD
         if self.use_gt_label:
             pred = self.stock_data.loc[date, label_names].values
         else:
@@ -64,16 +63,7 @@
                 probs = torch.softmax(
                     logits,
                     dim=1).float().numpy()  # convert logits to probabilities
-                pred = np.argmax(probs, axis=1)
-=======
-        with torch.no_grad():
-            logits = self.prediction_model(features_tensor)
-            logits = logits.reshape(len(label_names), 3)
-            probs = torch.softmax(
-                logits,
-                dim=1).float().numpy()  # convert logits to probabilities
-            pred = calc_pred_labels(probs)
->>>>>>> 18e910cb
+                pred = calc_pred_labels(probs)
 
         if should_sell(pred, buy_sell_signals_vals,
                        price_below_ma):  # need to sell
